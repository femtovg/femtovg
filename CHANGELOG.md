--- conflicted
+++ resolved
@@ -3,7 +3,6 @@
 
 ## Unreleased
 
-<<<<<<< HEAD
 ### Fixed
 
  - Fixed erroneously multiply applied global alpha when mixing color glyphs with regular glyphs.
@@ -16,7 +15,7 @@
  - `Canvas`'s text layout methods no longer require a mutable reference.
  - Removed the copy trait from `Paint` to avoid accidental copies.
  - `Paint` is always supplied by reference now.
-=======
+
 ## [0.3.7] - 2022-10-24
 
 ### Fixed
@@ -24,7 +23,6 @@
  - Fix build with latest rustybuzz release after 0.5.2 breakage. 0.5.3 doesn't
    re-export the ttf_parser module anymore.
 
->>>>>>> 98ffbf89
 ## [0.3.6] - 2022-10-23
 
 ### Fixed
